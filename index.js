--- conflicted
+++ resolved
@@ -1,5 +1,10 @@
 async function setupPlugin({ config, global }) {
     global.hubspotAuth = `hapikey=${config.hubspotApiKey}`
+    global.posthogUrl = config.postHogUrl
+    global.apiToken = config.postHogApiToken
+    global.projectToken = config.postHogProjectToken
+
+    global.syncScoresIntoPosthog = global.posthogUrl && global.apiToken && global.projectToken
 
     const authResponse = await fetchWithRetry(
         `https://api.hubapi.com/crm/v3/objects/contacts?limit=1&paginateAssociations=false&archived=false&${global.hubspotAuth}`
@@ -10,121 +15,6 @@
     }
 }
 
-<<<<<<< HEAD
-async function updateHubspotScore(email, hubspotScore, global) {
-    let updated = false
-    const _userRes = await fetch(`${global.posthogUrl}/api/person/?token=${global.projectToken}&email=${email}`, {
-        method: 'GET',
-        headers: { Authorization: `Bearer ${global.apiToken}` }
-    })
-    const userResponse = await _userRes.json()
-
-    if (userResponse['results'] && userResponse['results'].length > 0) {
-        for (const loadedUser of userResponse['results']) {
-            const userId = loadedUser['id']
-            const currentProps = loadedUser['properties'] ?? {}
-            const updatedProps = { hubspot_score: hubspotScore, ...currentProps }
-
-            if (userId) {
-                const _updateRes = await fetch(
-                    `${global.posthogUrl}/api/person/${userId}/?token=${global.projectToken}`,
-                    {
-                        method: 'PATCH',
-                        headers: {
-                            Authorization: `Bearer ${global.apiToken}`,
-                            Accept: 'application/json',
-                            'Content-Type': 'application/json'
-                        },
-                        body: JSON.stringify({
-                            properties: updatedProps
-                        })
-                    }
-                )
-                updated = true
-            }
-        }
-    }
-
-    return updated
-}
-
-async function getHubspotContacts(global) {
-    console.log('Loading Hubspot Contacts...')
-    const properties = ['email', 'hubspotscore']
-
-    let requestUrl = `https://api.hubapi.com/crm/v3/objects/contacts?limit=100&paginateAssociations=false&archived=false&${
-        global.hubspotAuth
-    }&properties=${properties.join(',')}`
-
-    const loadedContacts = []
-    while (requestUrl) {
-        const authResponse = await fetchWithRetry(requestUrl)
-        const res = await authResponse.json()
-
-        if (!statusOk(authResponse) || res.status === 'error') {
-            const errorMessage = res.message ?? ''
-            console.error(
-                `Unable to get contacts from Hubspot. Status Code: ${authResponse.status}. Error message: ${errorMessage}`
-            )
-        }
-
-        if (res && res['results']) {
-            res['results'].forEach((hubspotContact) => {
-                const props = hubspotContact['properties']
-                loadedContacts.push({ email: props['email'], score: props['hubspotscore'] })
-            })
-        }
-
-        requestUrl =
-            res['paging'] && res['paging']['next']
-                ? (requestUrl = res['paging']['next']['link'] + `&${global.hubspotAuth}`)
-                : null
-    }
-    console.log(`Loaded ${loadedContacts.length} Contacts from Hubspot`)
-    return loadedContacts
-}
-
-async function runEveryDay({ config, global }) {
-    console.log('Starting daily job...')
-
-    if (!global.syncScoresIntoPosthog) {
-        console.log('Not syncing Hubspot Scores into PostHog - config not set.')
-        return
-    }
-
-    const loadedContacts = await getHubspotContacts(global)
-    let skipped = 0
-    let num_updated = 0
-    let num_processed = 0
-    let num_errors = 0
-    for (const hubspotContact of loadedContacts) {
-        if (num_processed % 100 === 0) {
-            console.log(`Processed...${num_processed} Person updates`)
-        }
-        const email = hubspotContact['email']
-        const score = hubspotContact['score']
-        try {
-            const updated = await updateHubspotScore(email, score, global)
-            if (updated) {
-                num_updated += 1
-                console.log(`Updated Person ${email} with score ${score}`)
-            } else {
-                skipped += 1
-            }
-        } catch (error) {
-            console.log(`Error updating Hubspot score for ${email} - Skipping`)
-            num_errors += 1
-        }
-        num_processed += 1
-    }
-
-    console.log(
-        `Successfully updated Hubspot scores for ${num_updated} records, skipped ${skipped} records, processed ${loadedContacts.length} Hubspot Contacts, errors: ${num_errors} `
-    )
-}
-
-=======
->>>>>>> cd4f9d7e
 async function onEvent(event, { config, global }) {
     const triggeringEvents = (config.triggeringEvents || '').split(',')
 
