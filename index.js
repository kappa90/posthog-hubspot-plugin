async function setupPlugin({ config, global }) {
    global.hubspotAuth = `hapikey=${config.hubspotApiKey}`
    global.posthogUrl = config.postHogUrl
    global.apiToken = config.postHogApiToken
    global.projectToken = config.postHogProjectToken

    global.syncScoresIntoPosthog = global.posthogUrl && global.apiToken && global.projectToken

    const authResponse = await fetchWithRetry(
        `https://api.hubapi.com/crm/v3/objects/contacts?limit=1&paginateAssociations=false&archived=false&${global.hubspotAuth}`
    )

    if (!statusOk(authResponse)) {
        throw new Error('Unable to connect to Hubspot. Please make sure your API key is correct.')
    }
}

async function updateHubspotScore(email, hubspotScore, global) {
    let updated = false
    const _userRes = await fetch(`${global.posthogUrl}/api/person/?token=${global.projectToken}&email=${email}`, {
        method: 'GET',
        headers: { Authorization: `Bearer ${global.apiToken}` },
    })
    const userResponse = await _userRes.json()

    if (userResponse['results'] && userResponse['results'].length > 0) {
        for (const loadedUser of userResponse['results']) {
            const userId = loadedUser['id']
            const currentProps = loadedUser['properties'] ?? {}
            const updatedProps = { hubspot_score: parseInt(hubspotScore, 10), ...currentProps }

            if (userId) {
                const _updateRes = await fetch(
                    `${global.posthogUrl}/api/person/${userId}/?token=${global.projectToken}`,
                    {
                        method: 'PATCH',
                        headers: {
                            Authorization: `Bearer ${global.apiToken}`,
                            Accept: 'application/json',
                            'Content-Type': 'application/json',
                        },
                        body: JSON.stringify({
                            properties: updatedProps,
                        }),
                    }
                )
                updated = true
            }
        }
    }

    return updated
}

async function getHubspotContacts(global, storage) {
    console.log('Loading Hubspot Contacts...')
    const properties = ['email', 'hubspotscore']

    let requestUrl = await storage.get(NEXT_CONTACT_BATCH_KEY)
    const loadedContacts = []
    if (!requestUrl) {
        const lastFinishDate = await storage.get(SYNC_LAST_COMPLETED_DATE_KEY)
        const dateObj = new Date()
        const todayStr = `${dateObj.getUTCFullYear()}-${dateObj.getUTCMonth()}-${dateObj.getUTCDate()}`
        if (todayStr === lastFinishDate) {
            console.log(`Not syncing contacts - sync already completed for ${todayStr}`)
<<<<<<< HEAD
            return []
=======
            return loadedContacts
>>>>>>> ac45a3fd
        }
        // start fresh - begin processing all contacts
        requestUrl = `https://api.hubapi.com/crm/v3/objects/contacts?limit=100&paginateAssociations=false&archived=false&${
            global.hubspotAuth
        }&properties=${properties.join(',')}`
    }

    const authResponse = await fetchWithRetry(requestUrl)
    const res = await authResponse.json()

    if (!statusOk(authResponse) || res.status === 'error') {
        const errorMessage = res.message ?? ''
        console.error(
            `Unable to get contacts from Hubspot. Status Code: ${authResponse.status}. Error message: ${errorMessage}`
        )
    }

    if (res && res['results']) {
        res['results'].forEach((hubspotContact) => {
            const props = hubspotContact['properties']
            loadedContacts.push({ email: props['email'], score: props['hubspotscore'] })
        })
    }

    let nextContactBatch
    res['paging'] && res['paging']['next']
        ? (nextContactBatch = res['paging']['next']['link'] + `&${global.hubspotAuth}`)
        : null

    await storage.set(NEXT_CONTACT_BATCH_KEY, nextContactBatch)
    console.log(`Loaded ${loadedContacts.length} Contacts from Hubspot`)
    return loadedContacts
}

const NEXT_CONTACT_BATCH_KEY = 'next_hubspot_contacts_url'
const SYNC_LAST_COMPLETED_DATE_KEY = 'last_job_complete_day'

async function runEveryMinute({ config, global, storage }) {
    console.log('Starting score sync job...')
    posthog.capture('hubspot score sync started')

    if (!global.syncScoresIntoPosthog) {
        console.log('Not syncing Hubspot Scores into PostHog - config not set.')
    }

    const loadedContacts = await getHubspotContacts(global, storage)
    let skipped = 0
    let num_updated = 0
    let num_processed = 0
    let num_errors = 0
    for (const hubspotContact of loadedContacts) {
        console.log(`Processed...${num_processed} Person updates`)
        const email = hubspotContact['email']
        const score = hubspotContact['score']
        try {
            const updated = await updateHubspotScore(email, score, global)
            if (updated) {
                num_updated += 1
                console.log(`Updated Person ${email} with score ${score}`)
                posthog.capture('hubspot score updated', { distinct_id: email, hubspot_score: score })
            } else {
                skipped += 1
            }
        } catch (error) {
            console.log(`Error updating Hubspot score for ${email} - Skipping`)
            num_errors += 1
        }
        num_processed += 1
    }

    console.log(
        `Successfully updated Hubspot scores for ${num_updated} records, skipped ${skipped} records, processed ${loadedContacts.length} Hubspot Contacts, errors: ${num_errors} `
    )
    const nextContactBatch = await storage.get(NEXT_CONTACT_BATCH_KEY)
    if (!nextContactBatch) {
        posthog.capture('hubspot contact sync all contacts completed', { num_updated: num_updated })
        const dateObj = new Date()
        await storage.set(
            SYNC_LAST_COMPLETED_DATE_KEY,
            `${dateObj.getUTCFullYear()}-${dateObj.getUTCMonth()}-${dateObj.getUTCDate()}`
        )
    } else {
        posthog.capture('hubspot contact sync batch completed', { num_updated: num_updated })
    }
}

async function onEvent(event, { config, global }) {
    const triggeringEvents = (config.triggeringEvents || '').split(',')
    if (triggeringEvents.indexOf(event.event) >= 0) {
        const email = getEmailFromEvent(event)
        if (email) {
            const emailDomainsToIgnore = (config.ignoredEmails || '').split(',')
            if (emailDomainsToIgnore.indexOf(email.split('@')[1]) >= 0) {
                return
            }
            await createHubspotContact(
                email,
                {
                    ...(event['$set'] ?? {}),
                    ...(event['properties'] ?? {}),
                },
                global.hubspotAuth,
                config.additionalPropertyMappings,
                event['sent_at']
            )
        }
    }
}

async function createHubspotContact(email, properties, authQs, additionalPropertyMappings, eventSendTime) {
    let hubspotFilteredProps = {}
    for (const [key, val] of Object.entries(properties)) {
        if (hubspotPropsMap[key]) {
            hubspotFilteredProps[hubspotPropsMap[key]] = val
        }
    }

    if (additionalPropertyMappings) {
        for (let mapping of additionalPropertyMappings.split(',')) {
            const [postHogProperty, hubSpotProperty] = mapping.split(':')
            if (postHogProperty && hubSpotProperty) {
                // special case to convert an event's timestamp to the format Hubspot uses them
                if (postHogProperty === 'sent_at') {
                    const d = new Date(eventSendTime)
                    d.setUTCHours(0, 0, 0, 0)
                    hubspotFilteredProps[hubSpotProperty] = d.getTime()
                } else if (postHogProperty in properties) {
                    hubspotFilteredProps[hubSpotProperty] = properties[postHogProperty]
                }
            }
        }
    }

    const addContactResponse = await fetchWithRetry(
        `https://api.hubapi.com/crm/v3/objects/contacts?${authQs}`,
        {
            headers: {
                'Content-Type': 'application/json',
            },
            body: JSON.stringify({ properties: { email: email, ...hubspotFilteredProps } }),
        },
        'POST'
    )

    const addContactResponseJson = await addContactResponse.json()

    if (!statusOk(addContactResponse) || addContactResponseJson.status === 'error') {
        const errorMessage = addContactResponseJson.message ?? ''
        console.log(
            `Unable to add contact ${email} to Hubspot. Status Code: ${addContactResponse.status}. Error message: ${errorMessage}`
        )
        if (addContactResponse.status === 409) {
            const existingIdRegex = /Existing ID: ([0-9]+)/
            const existingId = addContactResponseJson.message.match(existingIdRegex)
            console.log(`Attempting to update contact ${email} instead...`)

            const updateContactResponse = await fetchWithRetry(
                `https://api.hubapi.com/crm/v3/objects/contacts/${existingId[1]}?${authQs}`,
                {
                    headers: {
                        'Content-Type': 'application/json',
                    },
                    body: JSON.stringify({ properties: { email: email, ...hubspotFilteredProps } }),
                },
                'PATCH'
            )

            const updateResponseJson = await updateContactResponse.json()
            if (!statusOk(updateContactResponse)) {
                const errorMessage = updateResponseJson.message ?? ''
                console.log(
                    `Unable to update contact ${email} to Hubspot. Status Code: ${updateContactResponse.status}. Error message: ${errorMessage}`
                )
            } else {
                console.log(`Successfully updated Hubspot Contact for ${email}`)
            }
        }
    } else {
        console.log(`Created Hubspot Contact for ${email}`)
    }
}

async function fetchWithRetry(url, options = {}, method = 'GET', isRetry = false) {
    try {
        const res = await fetch(url, { method: method, ...options })
        return res
    } catch {
        if (isRetry) {
            throw new Error(`${method} request to ${url} failed.`)
        }
        const res = await fetchWithRetry(url, options, (method = method), (isRetry = true))
        return res
    }
}

function statusOk(res) {
    return String(res.status)[0] === '2'
}

function isEmail(email) {
    const re =
        /^(([^<>()[\]\\.,;:\s@"]+(\.[^<>()[\]\\.,;:\s@"]+)*)|(".+"))@((\[[0-9]{1,3}\.[0-9]{1,3}\.[0-9]{1,3}\.[0-9]{1,3}\])|(([a-zA-Z\-0-9]+\.)+[a-zA-Z]{2,}))$/
    return re.test(String(email).toLowerCase())
}

function getEmailFromEvent(event) {
    if (isEmail(event.distinct_id)) {
        return event.distinct_id
    } else if (event['$set'] && Object.keys(event['$set']).includes('email')) {
        if (isEmail(event['$set']['email'])) {
            return event['$set']['email']
        }
    } else if (event['properties'] && Object.keys(event['properties']).includes('email')) {
        if (isEmail(event['properties']['email'])) {
            return event['properties']['email']
        }
    }

    return null
}

const hubspotPropsMap = {
    companyName: 'company',
    company_name: 'company',
    company: 'company',
    lastName: 'lastname',
    last_name: 'lastname',
    lastname: 'lastname',
    firstName: 'firstname',
    first_name: 'firstname',
    firstname: 'firstname',
    phone_number: 'phone',
    phoneNumber: 'phone',
    phone: 'phone',
    website: 'website',
    domain: 'website',
    company_website: 'website',
    companyWebsite: 'website',
}<|MERGE_RESOLUTION|>--- conflicted
+++ resolved
@@ -57,18 +57,14 @@
     const properties = ['email', 'hubspotscore']
 
     let requestUrl = await storage.get(NEXT_CONTACT_BATCH_KEY)
-    const loadedContacts = []
+
     if (!requestUrl) {
         const lastFinishDate = await storage.get(SYNC_LAST_COMPLETED_DATE_KEY)
         const dateObj = new Date()
         const todayStr = `${dateObj.getUTCFullYear()}-${dateObj.getUTCMonth()}-${dateObj.getUTCDate()}`
         if (todayStr === lastFinishDate) {
             console.log(`Not syncing contacts - sync already completed for ${todayStr}`)
-<<<<<<< HEAD
             return []
-=======
-            return loadedContacts
->>>>>>> ac45a3fd
         }
         // start fresh - begin processing all contacts
         requestUrl = `https://api.hubapi.com/crm/v3/objects/contacts?limit=100&paginateAssociations=false&archived=false&${
@@ -78,7 +74,7 @@
 
     const authResponse = await fetchWithRetry(requestUrl)
     const res = await authResponse.json()
-
+    const loadedContacts = []
     if (!statusOk(authResponse) || res.status === 'error') {
         const errorMessage = res.message ?? ''
         console.error(
